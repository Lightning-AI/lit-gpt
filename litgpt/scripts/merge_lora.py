--- conflicted
+++ resolved
@@ -42,13 +42,8 @@
     lora_params, pretrained_checkpoint_dir, lora_precision = load_lora_metadata(checkpoint_dir)
     precision = precision if precision is not None else lora_precision
 
-<<<<<<< HEAD
     fabric = L.Fabric(devices=1, precision=precision, accelerator="cpu")
-    config = Config.from_json(checkpoint_dir / "lit_config.json", **lora_params)
-=======
-    fabric = L.Fabric(devices=1, precision=precision)
     config = Config.from_file(checkpoint_dir / "model_config.yaml", **lora_params)
->>>>>>> c363b51b
 
     with fabric.init_module(empty_init=True):
         model = GPT(config)
