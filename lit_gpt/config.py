--- conflicted
+++ resolved
@@ -54,11 +54,7 @@
     shared_attention_norm: bool = False
     _norm_class: Literal["LayerNorm", "RMSNorm"] = "LayerNorm"
     norm_eps: float = 1e-5
-<<<<<<< HEAD
-    _mlp_class: Literal["GptNeoxMLP", "LLaMAMLP", "LLaMAMoE"] = "GptNeoxMLP"
-=======
     _mlp_class: Literal["GptNeoxMLP", "LLaMAMLP", "GemmaMLP", "LLaMAMoE"] = "GptNeoxMLP"
->>>>>>> 1a5e7c02
     gelu_approximate: str = "none"
     intermediate_size: Optional[int] = None
     rope_condense_ratio: int = 1
