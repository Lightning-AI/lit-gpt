--- conflicted
+++ resolved
@@ -22,12 +22,7 @@
 from lit_gpt.speed_monitor import SpeedMonitorFabric as SpeedMonitor
 from lit_gpt.speed_monitor import estimate_flops, measure_flops
 from lit_gpt.tokenizer import Tokenizer
-<<<<<<< HEAD
-from lit_gpt.utils import lazy_load, num_parameters, check_valid_checkpoint_dir, step_csv_logger, chunked_cross_entropy
-from lit_gpt.speed_monitor import SpeedMonitorFabric as SpeedMonitor, measure_flops, estimate_flops
-=======
 from lit_gpt.utils import check_valid_checkpoint_dir, chunked_cross_entropy, lazy_load, num_parameters, step_csv_logger
->>>>>>> 96d66b48
 from scripts.prepare_alpaca import generate_prompt
 
 eval_interval = 600
@@ -113,10 +108,7 @@
 
     fabric.print(f"Number of trainable parameters: {num_parameters(model, requires_grad=True):,}")
     fabric.print(f"Number of non trainable parameters: {num_parameters(model, requires_grad=False):,}")
-<<<<<<< HEAD
-=======
     trainable_params = [p for p in model.parameters() if p.requires_grad]
->>>>>>> 96d66b48
 
     trainable_params = [p for p in model.parameters() if p.requires_grad]
     optimizer = torch.optim.AdamW(trainable_params, lr=learning_rate, weight_decay=weight_decay)
