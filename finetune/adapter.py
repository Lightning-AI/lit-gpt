--- conflicted
+++ resolved
@@ -71,19 +71,11 @@
 
     logger = step_csv_logger(out_dir.parent, out_dir.name, flush_logs_every_n_steps=log_interval)
     fabric = L.Fabric(devices=fabric_devices, strategy=strategy, precision=precision, loggers=logger)
-<<<<<<< HEAD
-    fabric.launch(main, data_dir, checkpoint_dir, out_dir, quantize)
-
-
-def main(fabric: L.Fabric, data_dir: Path, checkpoint_dir: Path, out_dir: Path, quantize: Literal = None):
-    fabric.print(hparams)
-=======
     fabric.print(hparams)
     fabric.launch(main, data_dir, checkpoint_dir, out_dir)
-
-
-def main(fabric: L.Fabric, data_dir: Path, checkpoint_dir: Path, out_dir: Path):
->>>>>>> 1900b804
+    
+
+def main(fabric: L.Fabric, data_dir: Path, checkpoint_dir: Path, out_dir: Path, quantize: Literal = None):
     check_valid_checkpoint_dir(checkpoint_dir)
 
     speed_monitor = SpeedMonitor(fabric, window_size=50, time_unit="seconds")
