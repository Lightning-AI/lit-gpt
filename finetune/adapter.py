import os
import shutil
import sys
import time
import warnings
from pathlib import Path
from typing import Literal

import lightning as L
import numpy as np
import torch
from lightning.fabric.strategies import DeepSpeedStrategy, XLAStrategy

# support running without installing as a package
wd = Path(__file__).parent.parent.resolve()
sys.path.append(str(wd))

from generate.base import generate
from lit_parrot.adapter import Parrot, Config, mark_only_adapter_as_trainable, adapter_state_from_state_dict
from lit_parrot.tokenizer import Tokenizer
from lit_parrot.utils import lazy_load, check_valid_checkpoint_dir
from scripts.prepare_alpaca import generate_prompt

eval_interval = 600
save_interval = 1000
eval_iters = 100
log_interval = 1
devices = 1

# Hyperparameters
learning_rate = 9e-3
batch_size = 64 / devices
micro_batch_size = 4
gradient_accumulation_steps = batch_size // micro_batch_size
assert gradient_accumulation_steps > 0
epoch_size = 50000  # train dataset size
num_epochs = 5
max_iters = num_epochs * (epoch_size // micro_batch_size) // devices
weight_decay = 0.02
max_seq_length = 256  # see scripts/prepare_alpaca.py
warmup_iters = 2 * (epoch_size // micro_batch_size) // devices  # 2 epochs

ds_config = {
    "train_micro_batch_size_per_gpu": micro_batch_size,
    "gradient_accumulation_steps": gradient_accumulation_steps,
    "zero_optimization": {"stage": 2},
}


def setup(
    data_dir: Path = Path("data/alpaca"),
    checkpoint_dir: Path = Path("checkpoints/stabilityai/stablelm-base-alpha-3b"),
    out_dir: Path = Path("out/adapter/alpaca"),
<<<<<<< HEAD
    precision: Literal["bf16-true", "32-true", "bf16-mixed"] = "bf16-true",
    tpu: bool = False,
=======
    precision: str = "bf16-true",
>>>>>>> a9dbfdf3
):
    strategy = (
        "auto"
        if devices <= 1
        else XLAStrategy(sync_module_states=False) if tpu else DeepSpeedStrategy(config=ds_config)
    )
    # For multi-host TPU training, the device count for Fabric is limited to the count on a single host.
    fabric_devices = "auto" if (tpu and devices > 1) else devices
    fabric = L.Fabric(devices=fabric_devices, strategy=strategy, precision="32-true" if tpu else precision)
    fabric.launch(main, data_dir, checkpoint_dir, out_dir)


def main(
    fabric: L.Fabric = None,
    data_dir: Path = Path("data/alpaca"),
    checkpoint_dir: Path = Path("checkpoints/stabilityai/stablelm-base-alpha-3b"),
    out_dir: Path = Path("out/adapter/alpaca"),
):
    check_valid_checkpoint_dir(checkpoint_dir)
    fabric.seed_everything(1337 + fabric.global_rank)

    if fabric.global_rank == 0:
        os.makedirs(out_dir, exist_ok=True)

    train_data, val_data = load_datasets(data_dir=data_dir)

    config = Config.from_name(name=checkpoint_dir.name, block_size=max_seq_length)
    checkpoint_path = checkpoint_dir / "lit_model.pth"
    fabric.print(f"Loading model {str(checkpoint_path)!r} with {config.__dict__}")
    with fabric.init_module():
        model = Parrot(config)
    with lazy_load(checkpoint_path) as checkpoint:
        model.load_state_dict(checkpoint, strict=False)

    mark_only_adapter_as_trainable(model)

    num_params = sum(p.numel() for p in model.parameters() if p.requires_grad)
    fabric.print(f"Number of trainable parameters: {num_params}")

    optimizer = torch.optim.AdamW(model.parameters(), lr=learning_rate, weight_decay=weight_decay)
    model, optimizer = fabric.setup(model, optimizer)

    train_time = time.time()
    train(fabric, model, optimizer, train_data, val_data, checkpoint_dir, out_dir)
    print(f"Training time: {(time.time()-train_time):.2f}s")

    # Save the final checkpoint at the end of training
    save_path = out_dir / "lit_model_adapter_finetuned.pth"
    fabric.print(f"Saving adapter weights to {str(save_path)!r}")
    save_model_checkpoint(fabric, model, save_path)


def train(
    fabric: L.Fabric,
    model: torch.nn.Module,
    optimizer: torch.optim.Optimizer,
    train_data: np.ndarray,
    val_data: np.ndarray,
    checkpoint_dir: Path,
    out_dir: Path,
) -> None:
    """The training loop.

    Loosely based on the nanoGPT implementation: https://github.com/karpathy/nanoGPT.
    """
    step_count = 0

    tokenizer = Tokenizer(checkpoint_dir / "tokenizer.json", checkpoint_dir / "tokenizer_config.json")

    if fabric.device.type == "xla":
        import torch_xla.core.xla_model as xm

        xm.mark_step()
    for iter_num in range(max_iters):
        if step_count <= warmup_iters:
            # linear warmup
            lr = learning_rate * step_count / warmup_iters
            for param_group in optimizer.param_groups:
                param_group["lr"] = lr

        t0 = time.time()

        input_ids, targets = get_batch(fabric, train_data)

        with fabric.no_backward_sync(model, enabled=((iter_num + 1) % gradient_accumulation_steps != 0)):
            logits = model(input_ids)
            loss = loss_fn(logits, targets)
            fabric.backward(loss / gradient_accumulation_steps)

        if (iter_num + 1) % gradient_accumulation_steps == 0:
            optimizer.step()
            if fabric.device.type == "xla":
                xm.mark_step()
            optimizer.zero_grad()
            step_count += 1

            if step_count % eval_interval == 0:
                val_loss = validate(fabric, model, val_data, tokenizer)
                fabric.print(f"step {iter_num}: val loss {val_loss:.4f}")
                fabric.barrier()

            if step_count % save_interval == 0:
                save_path = out_dir / f"iter-{iter_num:06d}.pth"
                fabric.print(f"Saving adapter weights to {str(save_path)!r}")
                # TODO: Provide a function/script to merge the adapter weights with pretrained weights
                save_model_checkpoint(fabric, model, save_path)
        else:
            if fabric.device.type == "xla":
                xm.mark_step()

        dt = time.time() - t0
        if iter_num % log_interval == 0:
            fabric.print(f"iter {iter_num}: loss {loss.item():.4f}, time: {dt*1000:.2f}ms")


@torch.no_grad()
def validate(fabric: L.Fabric, model: torch.nn.Module, val_data: np.ndarray, tokenizer: Tokenizer) -> torch.Tensor:
    fabric.print("Validating ...")
    model.eval()
    losses = torch.zeros(eval_iters)
    for k in range(eval_iters):
        input_ids, targets = get_batch(fabric, val_data)
        logits = model(input_ids)
        loss = loss_fn(logits, targets)
        losses[k] = loss.item()
    val_loss = losses.mean()

    # produce an example:
    instruction = "Recommend a movie for me to watch during the weekend and explain the reason."
    fabric.print(instruction)
    sample = {"instruction": instruction, "input": ""}
    prompt = generate_prompt(sample)
    encoded = tokenizer.encode(prompt, device=model.device)
    output = generate(
        model, idx=encoded, max_returned_tokens=len(encoded) + 100, max_seq_length=max_seq_length, temperature=0.8
    )
    output = tokenizer.decode(output)
    fabric.print(output)

    model.train()
    return val_loss.item()


def loss_fn(logits, targets):
    # shift the targets such that output n predicts token n+1
    logits = logits[..., :-1, :].contiguous()
    targets = targets[..., 1:].contiguous()
    loss = torch.nn.functional.cross_entropy(logits.view(-1, logits.size(-1)), targets.view(-1), ignore_index=-1)
    return loss


def get_batch(fabric: L.Fabric, data: list):
    ix = torch.randint(len(data), (micro_batch_size,))

    input_ids = [data[i]["input_ids"].type(torch.int64) for i in ix]
    labels = [data[i]["labels"].type(torch.int64) for i in ix]

    max_len = max(len(s) for s in input_ids) if fabric.device.type != "xla" else max_seq_length

    def pad_right(x, pad_id):
        # pad right based on the longest sequence
        n = max_len - len(x)
        return torch.cat((x, torch.full((n,), pad_id, dtype=x.dtype)))

    x = torch.stack([pad_right(x, pad_id=0) for x in input_ids])
    y = torch.stack([pad_right(x, pad_id=-1) for x in labels])

    if fabric.device.type in ("mps", "xla"):
        x, y = fabric.to_device((x, y))
    else:
        x, y = fabric.to_device((x.pin_memory(), y.pin_memory()))

    return x, y


def load_datasets(data_dir: Path):
    train_data = torch.load(data_dir / "train.pt")
    val_data = torch.load(data_dir / "test.pt")
    return train_data, val_data


def save_model_checkpoint(fabric, model, file_path: Path):
    file_path = Path(file_path)

    if isinstance(fabric.strategy, DeepSpeedStrategy):
        from deepspeed.utils.zero_to_fp32 import get_fp32_state_dict_from_zero_checkpoint

        tmp_path = file_path.with_suffix(".tmp")
        fabric.save(tmp_path, {"model": model})
        fabric.barrier()
        if fabric.global_rank == 0:
            # Create a consolidated checkpoint with the same name next to the deepspeed checkpoint
            # and only keep the adapter weights
            state_dict = get_fp32_state_dict_from_zero_checkpoint(tmp_path)
            state_dict = adapter_state_from_state_dict(state_dict)
            torch.save(state_dict, file_path)
            shutil.rmtree(tmp_path)
    else:
        state_dict = adapter_state_from_state_dict(model.state_dict())
        if fabric.global_rank == 0:
            torch.save(state_dict, file_path)
        fabric.barrier()


if __name__ == "__main__":
    # Uncomment this line if you see an error: "Expected is_sm80 to be true, but got false"
    # torch.backends.cuda.enable_flash_sdp(False)
    torch.set_float32_matmul_precision("high")

    from jsonargparse.cli import CLI
    warnings.filterwarnings(
        # false positive using deepspeed: https://github.com/Lightning-AI/lightning/pull/17761#discussion_r1219705307
        "ignore", message="Remove `.no_backward_sync()` from your code",
    )

    CLI(setup)<|MERGE_RESOLUTION|>--- conflicted
+++ resolved
@@ -51,12 +51,8 @@
     data_dir: Path = Path("data/alpaca"),
     checkpoint_dir: Path = Path("checkpoints/stabilityai/stablelm-base-alpha-3b"),
     out_dir: Path = Path("out/adapter/alpaca"),
-<<<<<<< HEAD
-    precision: Literal["bf16-true", "32-true", "bf16-mixed"] = "bf16-true",
+    precision: str = "bf16-true",
     tpu: bool = False,
-=======
-    precision: str = "bf16-true",
->>>>>>> a9dbfdf3
 ):
     strategy = (
         "auto"
