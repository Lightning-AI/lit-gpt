import math
import sys
import time
from pathlib import Path
from typing import Optional, Union

import lightning as L
import numpy as np
import torch
from lightning.fabric.strategies import FSDPStrategy, XLAStrategy
from torch.utils.data import DataLoader, IterableDataset

# support running without installing as a package
wd = Path(__file__).parent.parent.resolve()
sys.path.append(str(wd))

from lit_gpt import Config
from lit_gpt.model import GPT, Block
<<<<<<< HEAD
from lit_gpt.speed_monitor import SpeedMonitorFabric as SpeedMonitor, measure_flops, estimate_flops
from lit_gpt.utils import num_parameters, step_csv_logger, chunked_cross_entropy
=======
from lit_gpt.speed_monitor import SpeedMonitorFabric as SpeedMonitor
from lit_gpt.speed_monitor import estimate_flops, measure_flops
from lit_gpt.utils import chunked_cross_entropy, num_parameters, step_csv_logger
>>>>>>> 96d66b48

model_name = "pythia-70m"
name = "openwebtext"
out_dir = Path("out") / name
data_dir = Path("data") / name
save_interval = 10
eval_interval = 1000
eval_iters = 100
log_interval = 1

# Hyperparameters
learning_rate = 6e-4
batch_size = 125
micro_batch_size = 5
gradient_accumulation_steps = batch_size // micro_batch_size
assert gradient_accumulation_steps > 0
max_iters = 600000  # num_epochs * (epoch_size // micro_batch_size) // devices
weight_decay = 1e-1
beta1 = 0.9
beta2 = 0.95
grad_clip = 1.0
decay_lr = True
warmup_iters = 2000
lr_decay_iters = max_iters
min_lr = 6e-5

hparams = {k: v for k, v in locals().items() if isinstance(v, (int, float, str)) and not k.startswith("_")}
logger = step_csv_logger("out", name, flush_logs_every_n_steps=log_interval)


def setup(
    devices: int = 1, precision: Optional[str] = None, tpu: bool = False, resume: Union[bool, Path] = False
) -> None:
    if precision is None:
        precision = "32-true" if tpu else "bf16-mixed"
    if devices > 1:
        if tpu:
            # For multi-host TPU training, the device count for Fabric is limited to the count on a single host.
            devices = "auto"
            strategy = XLAStrategy(sync_module_states=False)
        else:
            strategy = FSDPStrategy(
                auto_wrap_policy={Block},
                activation_checkpointing_policy={Block},
                state_dict_type="full",
                limit_all_gathers=True,
                cpu_offload=False,
            )
    else:
        strategy = "auto"

    fabric = L.Fabric(devices=devices, strategy=strategy, precision=precision, loggers=logger)
    fabric.print(hparams)
    fabric.launch(main, resume=resume)


def main(fabric, resume) -> None:
    speed_monitor = SpeedMonitor(fabric, window_size=50, time_unit="seconds")

    if fabric.global_rank == 0:
        out_dir.mkdir(parents=True, exist_ok=True)

    fabric.seed_everything(1337, workers=True)  # same seed for every process to init model (FSDP)

    config = Config.from_name(model_name)
    fabric.print(f"Loading model with {config.__dict__}")
    t0 = time.perf_counter()
    with fabric.init_module(empty_init=True):
        model = GPT(config)
        model.apply(model._init_weights)
<<<<<<< HEAD
    fabric.print(f"Time to instantiate model: {time.time() - t0:.02f} seconds.")
=======

    fabric.print(f"Time to instantiate model: {time.perf_counter() - t0:.02f} seconds.")
>>>>>>> 96d66b48
    fabric.print(f"Total parameters {num_parameters(model):,}")

    model = fabric.setup(model)
    optimizer = torch.optim.AdamW(
        model.parameters(), lr=learning_rate, weight_decay=weight_decay, betas=(beta1, beta2), foreach=False
    )
    optimizer = fabric.setup_optimizers(optimizer)

    train_data, val_data = load_datasets(data_dir, block_size=model.config.block_size)
    train_dataloader = DataLoader(train_data, batch_size=micro_batch_size, num_workers=2)
    val_dataloader = DataLoader(val_data, batch_size=micro_batch_size, num_workers=2)
    train_dataloader, val_dataloader = fabric.setup_dataloaders(train_dataloader, val_dataloader)

    state = {"model": model, "optimizer": optimizer, "hparams": hparams, "iter_num": 0, "step_count": 0}

    if resume is True:
        resume = sorted(out_dir.glob("*.pth"))[-1]
    if resume:
        fabric.print(f"Resuming training from {resume}")
        fabric.load(resume, state)

    train_time = time.perf_counter()
    train(fabric, state, train_dataloader, val_dataloader, speed_monitor)
    fabric.print(f"Training time: {(time.perf_counter()-train_time):.2f}s")


def train(fabric, state, train_dataloader, val_dataloader, speed_monitor):
    model = state["model"]
    optimizer = state["optimizer"]

    validate(fabric, model, val_dataloader)  # sanity check

    with torch.device("meta"):
        meta_model = GPT(model.config)
        # estimated is too much of an optimistic estimate, left just for reference
        estimated_flops = estimate_flops(meta_model) * micro_batch_size
        fabric.print(f"Estimated TFLOPs: {estimated_flops * fabric.world_size / 1e12:.2f}")
        x = torch.randint(0, 1, (micro_batch_size, model.config.block_size))
        measured_flops = measure_flops(meta_model, x)
        fabric.print(f"Measured TFLOPs: {measured_flops * fabric.world_size / 1e12:.2f}")
        del meta_model, x

    total_lengths = 0
    total_t0 = time.perf_counter()

    if fabric.device.type == "xla":
        import torch_xla.core.xla_model as xm

        xm.mark_step()

    train_iter = iter(train_dataloader)

    for state["iter_num"] in range(state["iter_num"], max_iters):
        # determine and set the learning rate for this iteration
        lr = get_lr(state["iter_num"]) if decay_lr else learning_rate
        for param_group in optimizer.param_groups:
            param_group["lr"] = lr

        iter_t0 = time.perf_counter()

        input_ids, targets = next(train_iter)

        is_accumulating = (state["iter_num"] + 1) % gradient_accumulation_steps != 0
        with fabric.no_backward_sync(model, enabled=is_accumulating):
            logits = model(input_ids)
            loss = chunked_cross_entropy(logits, targets, chunk_size=0)
            fabric.backward(loss / gradient_accumulation_steps)

        if not is_accumulating:
            fabric.clip_gradients(model, optimizer, max_norm=grad_clip)
            optimizer.step()
            optimizer.zero_grad()
            state["step_count"] += 1
        elif fabric.device.type == "xla":
            xm.mark_step()

        t1 = time.perf_counter()
        total_lengths += input_ids.size(1)
        speed_monitor.on_train_batch_end(
            (state["iter_num"] + 1) * micro_batch_size,
            t1 - total_t0,
            # this assumes that device FLOPs are the same and that all devices have the same batch size
            fabric.world_size,
            flops_per_batch=measured_flops,
            lengths=total_lengths,
        )
        if state["iter_num"] % log_interval == 0:
            fabric.print(
                f"iter {state['iter_num']} step {state['step_count']}: loss {loss.item():.4f}, iter time:"
                f" {(t1 - iter_t0) * 1000:.2f}ms{' (optimizer.step)' if not is_accumulating else ''}"
            )

        if not is_accumulating and state["step_count"] % eval_interval == 0:
            t0 = time.perf_counter()
            val_loss = validate(fabric, model, val_dataloader)
            t1 = time.perf_counter() - t0
            speed_monitor.eval_end(t1)
            fabric.print(f"step {state['iter_num']}: val loss {val_loss:.4f}, val time: {t1 * 1000:.2f}ms")
            fabric.barrier()
        if not is_accumulating and state["step_count"] % save_interval == 0:
            checkpoint_path = out_dir / f"iter-{state['iter_num']:06d}-ckpt.pth"
            fabric.print(f"Saving checkpoint to {str(checkpoint_path)!r}")
            fabric.save(checkpoint_path, state)


@torch.no_grad()
def validate(fabric: L.Fabric, model: torch.nn.Module, val_dataloader: DataLoader) -> torch.Tensor:
    fabric.print("Validating ...")
    model.eval()
    val_iter = iter(val_dataloader)

    losses = torch.zeros(eval_iters, device=fabric.device)
    for k in range(eval_iters):
        input_ids, targets = next(val_iter)
        logits = model(input_ids)
        loss = chunked_cross_entropy(logits, targets, chunk_size=0)
        losses[k] = loss.item()
    out = losses.mean()

    model.train()
    return out


def load_datasets(data_dir: Path, block_size: int):
    train_data = Dataset(str(data_dir / "train.bin"), block_size=block_size)
    val_data = Dataset(str(data_dir / "val.bin"), block_size=block_size)
    return train_data, val_data


class Dataset(IterableDataset):
    def __init__(self, data_file: Path, block_size: int):
        super().__init__()
        self.data_file = data_file
        self.block_size = block_size

    def __iter__(self):
        data = np.memmap(self.data_file, dtype=np.uint16, mode="r")
        while True:
            i = torch.randint(len(data) - self.block_size, (1,)).item()
            x = torch.from_numpy((data[i : i + self.block_size]).astype(np.int64))
            y = torch.from_numpy((data[i + 1 : i + 1 + self.block_size]).astype(np.int64))
            yield x, y


# learning rate decay scheduler (cosine with warmup)
def get_lr(it):
    # 1) linear warmup for warmup_iters steps
    if it < warmup_iters:
        return learning_rate * it / warmup_iters
    # 2) if it > lr_decay_iters, return min learning rate
    if it > lr_decay_iters:
        return min_lr
    # 3) in between, use cosine decay down to min learning rate
    decay_ratio = (it - warmup_iters) / (lr_decay_iters - warmup_iters)
    assert 0 <= decay_ratio <= 1
    coeff = 0.5 * (1.0 + math.cos(math.pi * decay_ratio))  # coeff ranges 0..1
    return min_lr + coeff * (learning_rate - min_lr)


if __name__ == "__main__":
    # Uncomment this line if you see an error: "Expected is_sm80 to be true, but got false"
    # torch.backends.cuda.enable_flash_sdp(False)
    torch.set_float32_matmul_precision("high")

    from jsonargparse import CLI

    CLI(setup)<|MERGE_RESOLUTION|>--- conflicted
+++ resolved
@@ -16,14 +16,9 @@
 
 from lit_gpt import Config
 from lit_gpt.model import GPT, Block
-<<<<<<< HEAD
-from lit_gpt.speed_monitor import SpeedMonitorFabric as SpeedMonitor, measure_flops, estimate_flops
-from lit_gpt.utils import num_parameters, step_csv_logger, chunked_cross_entropy
-=======
 from lit_gpt.speed_monitor import SpeedMonitorFabric as SpeedMonitor
 from lit_gpt.speed_monitor import estimate_flops, measure_flops
 from lit_gpt.utils import chunked_cross_entropy, num_parameters, step_csv_logger
->>>>>>> 96d66b48
 
 model_name = "pythia-70m"
 name = "openwebtext"
@@ -94,12 +89,8 @@
     with fabric.init_module(empty_init=True):
         model = GPT(config)
         model.apply(model._init_weights)
-<<<<<<< HEAD
-    fabric.print(f"Time to instantiate model: {time.time() - t0:.02f} seconds.")
-=======
 
     fabric.print(f"Time to instantiate model: {time.perf_counter() - t0:.02f} seconds.")
->>>>>>> 96d66b48
     fabric.print(f"Total parameters {num_parameters(model):,}")
 
     model = fabric.setup(model)
