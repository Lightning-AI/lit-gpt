--- conflicted
+++ resolved
@@ -14,18 +14,11 @@
 wd = Path(__file__).parent.parent.resolve()
 sys.path.append(str(wd))
 
-<<<<<<< HEAD
-from lit_gpt.model import Block, GPT, Config
-from lit_gpt.packed_dataset import PackedDataset, CombinedDataset
-from lit_gpt.utils import num_parameters, step_csv_logger, chunked_cross_entropy
-from lit_gpt.speed_monitor import SpeedMonitorFabric as SpeedMonitor, estimate_flops, measure_flops
-=======
 from lit_gpt.model import GPT, Block, Config
 from lit_gpt.packed_dataset import CombinedDataset, PackedDataset
 from lit_gpt.speed_monitor import SpeedMonitorFabric as SpeedMonitor
 from lit_gpt.speed_monitor import estimate_flops, measure_flops
 from lit_gpt.utils import chunked_cross_entropy, num_parameters, step_csv_logger
->>>>>>> 96d66b48
 
 model_name = "pythia-70m"
 name = "redpajama"
@@ -126,12 +119,8 @@
     with fabric.init_module(empty_init=True):
         model = GPT(config)
         model.apply(model._init_weights)
-<<<<<<< HEAD
-    fabric.print(f"Time to instantiate model: {time.time() - t0:.02f} seconds.")
-=======
 
     fabric.print(f"Time to instantiate model: {time.perf_counter() - t0:.02f} seconds.")
->>>>>>> 96d66b48
     fabric.print(f"Total parameters {num_parameters(model):,}")
 
     model = fabric.setup(model)
