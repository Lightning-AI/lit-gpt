--- conflicted
+++ resolved
@@ -57,10 +57,8 @@
 ```bash
 python finetune_adapter_v2.py --out_dir out/adapter_v2/my-model-finetuned
 ```
-<<<<<<< HEAD
 
 If your GPU does not support `bfloat16`, you can pass the `--precision 32-true` argument.
-
 For instance, to fine-tune on MPS (the GPU on modern Macs), you can run
 
 ```bash
@@ -68,8 +66,6 @@
 ```
 
 Note that `mps` will be picked up automatically by the default `device="auto"`, it's spelled out for clarity here.
-=======
->>>>>>> 84a8531e
 
 ## Test the model
 
