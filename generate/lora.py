import sys
import time
from pathlib import Path
from typing import Literal, Optional

import lightning as L
import torch
from lightning.fabric.plugins import BitsandbytesPrecision
from lightning.fabric.strategies import FSDPStrategy

# support running without installing as a package
wd = Path(__file__).parent.parent.resolve()
sys.path.append(str(wd))

from generate.base import generate
from lit_gpt import Tokenizer
from lit_gpt.lora import GPT, Block, Config, merge_lora_weights
from lit_gpt.utils import check_valid_checkpoint_dir, get_default_supported_precision, gptq_quantization, lazy_load
from scripts.prepare_alpaca import generate_prompt

lora_r = 8
lora_alpha = 16
lora_dropout = 0.05
lora_query = True
lora_key = False
lora_value = True
lora_projection = False
lora_mlp = False
lora_head = False


def main(
    prompt: str = "What food do lamas eat?",
    input: str = "",
    lora_path: Path = Path("out/lora/alpaca/lit_model_lora_finetuned.pth"),
    checkpoint_dir: Path = Path("checkpoints/stabilityai/stablelm-base-alpha-3b"),
    quantize: Optional[Literal["bnb.nf4", "bnb.nf4-dq", "bnb.fp4", "bnb.fp4-dq", "bnb.int8", "gptq.int4"]] = None,
    max_new_tokens: int = 100,
    top_k: int = 200,
    temperature: float = 0.8,
    strategy: str = "auto",
    devices: int = 1,
    precision: Optional[str] = None,
) -> None:
    """Generates a response based on a given instruction and an optional input.
    This script will only work with checkpoints from the instruction-tuned GPT-LoRA model.
    See `finetune/lora.py`.

    Args:
        prompt: The prompt/instruction (Alpaca style).
        input: Optional input (Alpaca style).
        lora_path: Path to the checkpoint with trained adapter weights, which are the output of
            `finetune/lora.py`.
        checkpoint_dir: The path to the checkpoint folder with pretrained GPT weights.
        quantize: Whether to quantize the model and using which method:
            - bnb.nf4, bnb.nf4-dq, bnb.fp4, bnb.fp4-dq: 4-bit quantization from bitsandbytes
            - bnb.int8: 8-bit quantization from bitsandbytes
            - gptq.int4: 4-bit quantization from GPTQ
            for more details, see https://github.com/Lightning-AI/lit-gpt/blob/main/tutorials/quantize.md
        max_new_tokens: The number of generation steps to take.
        top_k: The number of top most probable tokens to consider in the sampling process.
        temperature: A value controlling the randomness of the sampling process. Higher values result in more random
            samples.
        strategy: Indicates the Fabric strategy setting to use.
        devices: How many devices to use.
        precision: Indicates the Fabric precision setting to use.
    """
    if precision is None:
        precision = get_default_supported_precision(training=False)

    plugins = None
    if quantize is not None:
        if devices > 1:
            raise NotImplementedError(
                "Quantization is currently not supported for multi-GPU training. Please set devices=1 when using the"
                " --quantization flag."
            )
        if quantize.startswith("bnb."):
            if "mixed" in precision:
                raise ValueError("Quantization and mixed precision is not supported.")
            dtype = {"16-true": torch.float16, "bf16-true": torch.bfloat16, "32-true": torch.float32}[precision]
            plugins = BitsandbytesPrecision(quantize[4:], dtype)
            precision = None

    if strategy == "fsdp":
        strategy = FSDPStrategy(auto_wrap_policy={Block}, cpu_offload=False)

    fabric = L.Fabric(devices=devices, precision=precision, strategy=strategy, plugins=plugins)
    fabric.launch()

    check_valid_checkpoint_dir(checkpoint_dir)

    config = Config.from_json(
        checkpoint_dir / "lit_config.json",
        r=lora_r,
        alpha=lora_alpha,
        dropout=lora_dropout,
        to_query=lora_query,
        to_key=lora_key,
        to_value=lora_value,
        to_projection=lora_projection,
        to_mlp=lora_mlp,
        to_head=lora_head,
    )

    if quantize is not None and devices > 1:
        raise NotImplementedError
    if quantize == "gptq.int4":
        model_file = "lit_model_gptq.4bit.pth"
        if not (checkpoint_dir / model_file).is_file():
            raise ValueError("Please run `python quantize/gptq.py` first")
    else:
        model_file = "lit_model.pth"
    checkpoint_path = checkpoint_dir / model_file

    fabric.print(f"Loading model {str(checkpoint_path)!r} with {config.__dict__}", file=sys.stderr)
    t0 = time.perf_counter()
    with fabric.init_module(empty_init=True), gptq_quantization(quantize == "gptq.int4"):
        model = GPT(config)
    fabric.print(f"Time to instantiate model: {time.perf_counter() - t0:.02f} seconds.", file=sys.stderr)

    t0 = time.perf_counter()
<<<<<<< HEAD
    with lazy_load(checkpoint_path) as checkpoint, lazy_load(lora_path) as lora_checkpoint:
        checkpoint.update(lora_checkpoint.get("model", lora_checkpoint))
        model.load_state_dict(checkpoint)
=======
    checkpoint = lazy_load(checkpoint_path)
    lora_checkpoint = lazy_load(lora_path)
    checkpoint.update(lora_checkpoint.get("model", lora_checkpoint))
    model.load_state_dict(checkpoint, strict=quantize is None)
>>>>>>> 38a6e456
    fabric.print(f"Time to load the model weights: {time.perf_counter() - t0:.02f} seconds.", file=sys.stderr)

    model.eval()
    merge_lora_weights(model)
    model = fabric.setup(model)

    tokenizer = Tokenizer(checkpoint_dir)
    sample = {"instruction": prompt, "input": input}
    prompt = generate_prompt(sample)
    encoded = tokenizer.encode(prompt, device=fabric.device)
    prompt_length = encoded.size(0)
    max_returned_tokens = prompt_length + max_new_tokens

    with fabric.init_tensor():
        # set the max_seq_length to limit the memory usage to what we need
        model.max_seq_length = max_returned_tokens
        # enable the kv cache
        model.set_kv_cache(batch_size=1)

    t0 = time.perf_counter()
    y = generate(model, encoded, max_returned_tokens, temperature=temperature, top_k=top_k, eos_id=tokenizer.eos_id)
    t = time.perf_counter() - t0

    output = tokenizer.decode(y)
    output = output.split("### Response:")[1].strip()
    fabric.print(output)

    tokens_generated = y.size(0) - prompt_length
    fabric.print(f"\n\nTime for inference: {t:.02f} sec total, {tokens_generated / t:.02f} tokens/sec", file=sys.stderr)
    if fabric.device.type == "cuda":
        fabric.print(f"Memory used: {torch.cuda.max_memory_allocated() / 1e9:.02f} GB", file=sys.stderr)


if __name__ == "__main__":
    from jsonargparse import CLI

    torch.set_float32_matmul_precision("high")
    CLI(main)<|MERGE_RESOLUTION|>--- conflicted
+++ resolved
@@ -120,16 +120,10 @@
     fabric.print(f"Time to instantiate model: {time.perf_counter() - t0:.02f} seconds.", file=sys.stderr)
 
     t0 = time.perf_counter()
-<<<<<<< HEAD
-    with lazy_load(checkpoint_path) as checkpoint, lazy_load(lora_path) as lora_checkpoint:
-        checkpoint.update(lora_checkpoint.get("model", lora_checkpoint))
-        model.load_state_dict(checkpoint)
-=======
     checkpoint = lazy_load(checkpoint_path)
     lora_checkpoint = lazy_load(lora_path)
     checkpoint.update(lora_checkpoint.get("model", lora_checkpoint))
-    model.load_state_dict(checkpoint, strict=quantize is None)
->>>>>>> 38a6e456
+    model.load_state_dict(checkpoint)
     fabric.print(f"Time to load the model weights: {time.perf_counter() - t0:.02f} seconds.", file=sys.stderr)
 
     model.eval()
