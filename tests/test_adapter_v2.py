import torch.nn as nn
from lightning import Fabric


def test_config_identical():
    import lit_parrot.adapter as parrot_adapter
    from lit_parrot.adapter_v2 import adapter_v2_linear_with_bias_and_scale
    import lit_parrot.model as parrot

    name = "pythia-70m"
    with Fabric(accelerator="cpu").init_module(empty_init=True):
        base_model = parrot.Parrot.from_name(name)
        adapter_model = parrot_adapter.Parrot.from_name(name)

        for module in adapter_model.modules():
            if isinstance(module, nn.Linear):
                adapter_v2_linear_with_bias_and_scale(module)

<<<<<<< HEAD
        print(adapter_model.transformer.h[2].attn.attn.adapter_bias)
        assert not hasattr(base_model.transformer.h[2].attn.attn, "adapter_bias")
        assert not hasattr(base_model.transformer.h[2].attn.attn, "adapter_scale")
        assert hasattr(adapter_model.transformer.h[2].attn.attn, "adapter_bias")
        assert hasattr(adapter_model.transformer.h[2].attn.attn, "adapter_scale")


def test_adapter_state_only():
    from lit_parrot.adapter_v2 import adapter_state_only, Parrot

    model = Parrot.from_name("pythia-70m", n_layer=3)

    expected = {
        "transformer.h.0.norm_1.bias",
        "transformer.h.0.norm_1.weight",
        "transformer.h.0.norm_2.bias",
        "transformer.h.0.norm_2.weight",
        "transformer.h.1.norm_1.bias",
        "transformer.h.1.norm_1.weight",
        "transformer.h.1.norm_2.bias",
        "transformer.h.1.norm_2.weight",
        "transformer.h.2.attn.adapter_wte.weight",
        "transformer.h.2.attn.gating_factor",
        "transformer.h.2.norm_1.bias",
        "transformer.h.2.norm_1.weight",
        "transformer.h.2.norm_2.bias",
        "transformer.h.2.norm_2.weight",
        "transformer.ln_f.bias",
        "transformer.ln_f.weight",
    }
    with adapter_state_only(model):
        assert set(model.state_dict()) == expected
    assert len(model.state_dict()) > len(expected)
=======
    print(adapter_model.transformer.h[2].attn.attn.adapter_bias)
    assert not hasattr(base_model.transformer.h[2].attn.attn, "adapter_bias")
    assert not hasattr(base_model.transformer.h[2].attn.attn, "adapter_scale")
    assert hasattr(adapter_model.transformer.h[2].attn.attn, "adapter_bias")
    assert hasattr(adapter_model.transformer.h[2].attn.attn, "adapter_scale")
>>>>>>> a9dbfdf3
<|MERGE_RESOLUTION|>--- conflicted
+++ resolved
@@ -16,12 +16,10 @@
             if isinstance(module, nn.Linear):
                 adapter_v2_linear_with_bias_and_scale(module)
 
-<<<<<<< HEAD
-        print(adapter_model.transformer.h[2].attn.attn.adapter_bias)
-        assert not hasattr(base_model.transformer.h[2].attn.attn, "adapter_bias")
-        assert not hasattr(base_model.transformer.h[2].attn.attn, "adapter_scale")
-        assert hasattr(adapter_model.transformer.h[2].attn.attn, "adapter_bias")
-        assert hasattr(adapter_model.transformer.h[2].attn.attn, "adapter_scale")
+    assert not hasattr(base_model.transformer.h[2].attn.attn, "adapter_bias")
+    assert not hasattr(base_model.transformer.h[2].attn.attn, "adapter_scale")
+    assert hasattr(adapter_model.transformer.h[2].attn.attn, "adapter_bias")
+    assert hasattr(adapter_model.transformer.h[2].attn.attn, "adapter_scale")
 
 
 def test_adapter_state_only():
@@ -49,11 +47,4 @@
     }
     with adapter_state_only(model):
         assert set(model.state_dict()) == expected
-    assert len(model.state_dict()) > len(expected)
-=======
-    print(adapter_model.transformer.h[2].attn.attn.adapter_bias)
-    assert not hasattr(base_model.transformer.h[2].attn.attn, "adapter_bias")
-    assert not hasattr(base_model.transformer.h[2].attn.attn, "adapter_scale")
-    assert hasattr(adapter_model.transformer.h[2].attn.attn, "adapter_bias")
-    assert hasattr(adapter_model.transformer.h[2].attn.attn, "adapter_scale")
->>>>>>> a9dbfdf3
+    assert len(model.state_dict()) > len(expected)