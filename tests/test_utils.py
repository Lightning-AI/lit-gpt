--- conflicted
+++ resolved
@@ -8,47 +8,6 @@
 import torch.nn.functional as F
 
 
-<<<<<<< HEAD
-=======
-class ATensor(torch.Tensor):
-    pass
-
-
-def test_lazy_load_basic(tmp_path):
-    import lit_gpt.utils
-
-    fn = str(tmp_path / "test.pt")
-    with pytest.raises(FileNotFoundError, match="test.pt' does not exist"), lit_gpt.utils.lazy_load(fn) as sd_lazy:
-        pass
-
-    m = torch.nn.Linear(5, 3)
-    torch.save(m.state_dict(), fn)
-    with lit_gpt.utils.lazy_load(fn) as sd_lazy:
-        assert "NotYetLoadedTensor" in str(next(iter(sd_lazy.values())))
-        m2 = torch.nn.Linear(5, 3)
-        m2.load_state_dict(sd_lazy)
-
-    x = torch.randn(2, 5)
-    actual = m2(x)
-    expected = m(x)
-    torch.testing.assert_close(actual, expected)
-
-
-def test_lazy_load_subclass(tmp_path):
-    import lit_gpt.utils
-
-    fn = str(tmp_path / "test.pt")
-    t = torch.randn(2, 3)[:, 1:]
-    sd = {1: t, 2: torch.nn.Parameter(t), 3: torch.Tensor._make_subclass(ATensor, t)}
-    torch.save(sd, fn)
-    with lit_gpt.utils.lazy_load(fn) as sd_lazy:
-        for k in sd:
-            actual = sd_lazy[k]
-            expected = sd[k]
-            torch.testing.assert_close(actual._load_tensor(), expected)
-
-
->>>>>>> 6d80c1a7
 def test_find_multiple():
     from lit_gpt.utils import find_multiple
 
