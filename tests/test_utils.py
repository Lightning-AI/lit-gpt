--- conflicted
+++ resolved
@@ -155,13 +155,9 @@
     torch.testing.assert_close(chunked_loss, regular_loss)
     torch.testing.assert_close(chunked_loss, baseline_loss)
 
-<<<<<<< HEAD
     chunked_loss = chunked_cross_entropy(chunked_logits, targets, chunk_size=10)
     torch.testing.assert_close(chunked_loss, regular_loss)
     torch.testing.assert_close(chunked_loss, baseline_loss)
-=======
-    chunked_y = chunked_cross_entropy(chunked_logits, targets, chunk_size=10)
-    torch.testing.assert_close(chunked_y, regular_y)
 
 
 def test_num_parameters():
@@ -176,5 +172,4 @@
     model.bias.requires_grad = False
     assert num_parameters(model) == 6
     assert num_parameters(model, requires_grad=True) == 4
-    assert num_parameters(model, requires_grad=False) == 2
->>>>>>> 9d30735a
+    assert num_parameters(model, requires_grad=False) == 2