--- conflicted
+++ resolved
@@ -31,31 +31,17 @@
     assert (
         """Available subcommands:
     lora                Finetune a model with LoRA.
-<<<<<<< HEAD
     qlora               Finetune a model with QLoRA.
     full                Finetune a model.""" in out
-=======
-    full                Finetune a model."""
-        in out
-    )
->>>>>>> 12cf5b13
 
     out = StringIO()
     with pytest.raises(SystemExit), redirect_stdout(out), mock.patch("sys.argv", ["litgpt", "finetune", "qlora", "-h"]):
         main()
     out = out.getvalue()
-<<<<<<< HEAD
     assert """--lora_alpha LORA_ALPHA
                         The LoRA alpha. (type: int, default: 16)""" in out
     assert """default: bnb.nf4-dq)""" in out
     assert """default: bf16-true)""" in out
-=======
-    assert (
-        """--lora_alpha LORA_ALPHA
-                        The LoRA alpha. (type: int, default: 16)"""
-        in out
-    )
->>>>>>> 12cf5b13
 
     if Version(f"{sys.version_info.major}.{sys.version_info.minor}") < Version("3.9"):
         # python 3.8 prints `Union[int, null]` instead of `Optional[int]`
