--- conflicted
+++ resolved
@@ -24,11 +24,7 @@
 
     dataset = SFTDataset(
         data=data,
-<<<<<<< HEAD
-        tokenizer=mock_tockenizer,
-=======
         tokenizer=mock_tokenizer,
->>>>>>> a2fa3c0d
         prompt_style=Style(),
         mask_prompt=mask_prompt,
         ignore_index=ignore_index,
