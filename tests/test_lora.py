import sys
from contextlib import redirect_stdout
from io import StringIO
from itertools import product
from unittest.mock import Mock

import pytest
import torch
from lightning import Fabric


def test_lora_layer_replacement():
    from lit_gpt.lora import GPT, Config, LoRALinear
    from lit_gpt.lora import CausalSelfAttention as LoRACausalSelfAttention

    config = Config(n_layer=2, n_head=4, n_embd=8, block_size=8, vocab_size=8, r=8, alpha=8, dropout=0.1)
    model = GPT(config)

    assert isinstance(model.transformer.h[0].attn, LoRACausalSelfAttention)
    assert isinstance(model.transformer.h[1].attn, LoRACausalSelfAttention)
    assert isinstance(model.lm_head, LoRALinear)
    assert isinstance(model.transformer.h[0].mlp.proj, LoRALinear)


def test_lora_merge():
    from lit_gpt.lora import GPT, Config, mark_only_lora_as_trainable, merge_lora_weights

    config = Config(
        n_layer=1,
        n_head=2,
        n_embd=8,
        block_size=8,
        vocab_size=8,
        r=8,
        alpha=8,
        dropout=0.1,
        to_query=True,
        to_value=True,
        to_projection=True,
    )
    model = GPT(config)
    model.train()

    initial_weight = model.transformer.h[0].attn.proj.linear.weight.clone()
    assert torch.equal(model.transformer.h[0].attn.proj.linear.weight, initial_weight)

    # perform an update to the LoRA weights
    mark_only_lora_as_trainable(model)
    optimizer = torch.optim.SGD(model.parameters(), lr=1.0)
    y = model(torch.randint(0, 8, size=(2, 4), dtype=torch.int64))
    y.sum().backward()
    optimizer.step()
    optimizer.zero_grad()
    # the weight remains unchanged (only lora A and B change)
    assert torch.equal(model.transformer.h[0].attn.proj.linear.weight, initial_weight)

    # calling merge() multiple times in a row should not merge multiple times
    merge_lora_weights(model)
    assert model.transformer.h[0].attn.attn.merged
    weight_after = model.transformer.h[0].attn.proj.linear.weight.clone()
    merge_lora_weights(model)
    merge_lora_weights(model)
    assert torch.equal(model.transformer.h[0].attn.proj.linear.weight, weight_after)

    # check that `W_after = W_initial + (A x B)`
    a = model.transformer.h[0].attn.proj.lora_A
    b = model.transformer.h[0].attn.proj.lora_B
    scaling = model.transformer.h[0].attn.proj.scaling
    delta_w = (b @ a) * scaling
    torch.testing.assert_close(weight_after, initial_weight + delta_w)


def test_lora_mqa_gqa():
    from lit_gpt.lora import GPT, Config

    # MHA
    config = Config(
        n_layer=1,
        n_head=4,
        n_embd=8,
        block_size=1,
        vocab_size=1,
        r=2,
        alpha=8,
        dropout=0.1,
        to_query=True,
        to_value=True,
    )
    assert config.n_query_groups == config.n_head
    model = GPT(config)
    attn = model.transformer.h[0].attn.attn
    assert attn.linear.weight.shape == (24, 8)
    assert attn.lora_A.shape == (4, 8)
    assert attn.lora_B.shape == (16, 2)
    assert attn.lora_ind == [0, 1, 2, 3, 4, 5, 6, 7, 16, 17, 18, 19, 20, 21, 22, 23]
    x = torch.randint(0, 8, size=(3, 5, 16), dtype=torch.int64)
    assert attn.zero_pad(x).shape == (3, 5, 24)

    # MQA
    config.n_query_groups = 1
    model = GPT(config)
    attn = model.transformer.h[0].attn.attn
    assert attn.linear.weight.shape == (12, 8)
    assert attn.lora_A.shape == (4, 8)
    assert attn.lora_B.shape == (10, 2)
    assert attn.lora_ind == [0, 1, 2, 3, 4, 5, 6, 7, 10, 11]
    x = torch.randint(0, 8, size=(3, 5, 10), dtype=torch.int64)
    assert attn.zero_pad(x).shape == (3, 5, 12)

    # GQA
    config.n_query_groups = 2
    model = GPT(config)
    attn = model.transformer.h[0].attn.attn
    assert attn.linear.weight.shape == (16, 8)
    assert attn.lora_A.shape == (4, 8)
    assert attn.lora_B.shape == (12, 2)
    assert attn.lora_ind == [0, 1, 2, 3, 4, 5, 6, 7, 12, 13, 14, 15]
    x = torch.randint(0, 8, size=(3, 5, 12), dtype=torch.int64)
    assert attn.zero_pad(x).shape == (3, 5, 16)


def test_lora_filter(tmp_path):
    from lit_gpt.lora import GPT, lora_filter

    fabric = Fabric(devices=1)
    model = GPT.from_name("pythia-70m", n_layer=3, r=1, to_query=True, to_value=True)
    save_path = tmp_path / "model.pth"
    fabric.save(save_path, {"model": model}, filter={"model": lora_filter})
    saved = torch.load(save_path)["model"]

    expected = {
        "transformer.h.1.attn.attn.lora_B",
        "transformer.h.2.attn.attn.lora_B",
        "transformer.h.2.attn.attn.lora_A",
        "transformer.h.1.attn.attn.lora_A",
        "transformer.h.0.attn.attn.lora_A",
        "transformer.h.0.attn.attn.lora_B",
    }
    assert set(saved) == expected


def test_lora_script(tmp_path, fake_checkpoint_dir, monkeypatch):
    import finetune.lora as module

    module.gradient_accumulation_iters = 1
    module.save_interval = 2
    module.eval_interval = 2
    module.eval_iters = 2
    module.eval_max_new_tokens = 1
    module.max_iters = 6

    data = [
        {"input_ids": torch.tensor([0, 1, 2]), "labels": torch.tensor([1, 2, 3])},
        {"input_ids": torch.tensor([1, 2, 3]), "labels": torch.tensor([2, 3, 4])},
    ]
    torch.save(data, tmp_path / "train.pt")
    torch.save(data, tmp_path / "test.pt")

    from lit_gpt.config import name_to_config

    model_config = dict(block_size=128, n_layer=2, n_embd=8, n_head=4, padded_vocab_size=8)
    monkeypatch.setitem(name_to_config, "tmp", model_config)
<<<<<<< HEAD
=======
    monkeypatch.setattr(module, "load_checkpoint", Mock())
>>>>>>> 6d80c1a7

    tokenizer_mock = Mock()
    tokenizer_mock.return_value = tokenizer_mock
    tokenizer_mock.encode = lambda *_, **kwargs: torch.tensor([3, 2, 1], **kwargs)
    monkeypatch.setattr(module, "Tokenizer", tokenizer_mock)

    stdout = StringIO()
    with redirect_stdout(stdout):
        module.setup(data_dir=tmp_path, checkpoint_dir=fake_checkpoint_dir, out_dir=tmp_path, precision="32-true")

    assert {p.name for p in tmp_path.glob("*.pth")} == {
        "iter-000001-ckpt.pth",
        "iter-000003-ckpt.pth",
        "iter-000005-ckpt.pth",
        "lit_model_lora_finetuned.pth",
    }
    assert (tmp_path / "version_0" / "metrics.csv").is_file()

    logs = stdout.getvalue()
    assert logs.count("optimizer.step") == module.max_iters
    assert logs.count("val loss") == module.max_iters // module.eval_interval
    assert "of trainable parameters: 512" in logs


def test_lora_init_when_linear_overridden():
    from lit_gpt.lora import LoRAQKVLinear

    class MyLinear(torch.nn.Linear):
        def __init__(self, *args, **kwargs):
            # this needs to be implemented to demonstrate the failure
            super().__init__(*args, **kwargs)

    original_linear = torch.nn.Linear
    # Our bnb does this sort of monkey patching
    torch.nn.Linear = MyLinear
    layer = LoRAQKVLinear(1, 1, 1, 1)
    assert isinstance(layer.linear, original_linear)
    torch.nn.Linear = original_linear


@pytest.mark.parametrize(
    ("apply_to", "target_layer_names", "mlp_class_name"),
    (
        ("to_projection", "transformer.h.0.attn.proj", "GptNeoxMLP"),
        ("to_mlp", {"transformer.h.0.mlp.fc", "transformer.h.0.mlp.proj"}, "GptNeoxMLP"),
        ("to_head", "lm_head", "GptNeoxMLP"),
        ("to_projection", "transformer.h.0.attn.proj", "LLaMAMLP"),
        ("to_mlp", {"transformer.h.0.mlp.fc_1", "transformer.h.0.mlp.fc_2", "transformer.h.0.mlp.proj"}, "LLaMAMLP"),
        ("to_head", "lm_head", "LLaMAMLP"),
    ),
)
def test_lora_linear_utilization(apply_to, target_layer_names, mlp_class_name):
    from lit_gpt.lora import GPT, Config

    config = Config(
        n_layer=1,
        n_head=4,
        n_embd=8,
        block_size=1,
        vocab_size=1,
        r=2,
        alpha=8,
        dropout=0.1,
        _mlp_class=mlp_class_name,
        intermediate_size=8 * 3,
        **{apply_to: True},
    )
    model = GPT(config)
    state_dict = model.state_dict()

    if isinstance(target_layer_names, str):
        target_layer_names = {target_layer_names}
    lora_sublayers = (".lora_A", ".lora_B")

    # check that all the target layers have LoRA weights
    for layer_name in target_layer_names:
        for lora_sublayer in lora_sublayers:
            assert layer_name + lora_sublayer in state_dict

    # check that only target layers have LoRA weights
    lora_params = [k for k in state_dict if k.endswith(lora_sublayers)]
    lora_params = {k[:-7] for k in lora_params}
    assert lora_params == target_layer_names


@torch.inference_mode()
@pytest.mark.parametrize("apply_to", (None, "to_query", "to_key", "to_value", "to_projection", "to_mlp", "to_head"))
def test_lora_gpt_apply_lora_forward_no_exception(apply_to):
    from lit_gpt.lora import GPT, Config

    config = Config(n_layer=1, n_head=4, n_embd=8, block_size=1, vocab_size=1, r=2, alpha=8, dropout=0.1)
    if apply_to:
        setattr(config, apply_to, True)
    input_ids = torch.tensor([[1]])
    model = GPT(config)
    model.eval()

    model(input_ids)


@torch.inference_mode()
@pytest.mark.parametrize("n_query_groups", (1, 2, 3, 6))
@pytest.mark.parametrize("apply_to", product((False, True), repeat=3))
def test_lora_gpt_query_groups_merge_and_forward_no_exception(n_query_groups, apply_to):
    from lit_gpt.lora import GPT, Config, merge_lora_weights

    keys = ("to_query", "to_key", "to_value")
    values = apply_to
    apply_to = dict(zip(keys, values))

    config = Config(
        n_layer=1,
        n_head=6,
        n_embd=12,
        block_size=1,
        vocab_size=1,
        r=2,
        alpha=8,
        dropout=0.1,
        n_query_groups=n_query_groups,
        **apply_to,
    )
    model = GPT(config)
    merge_lora_weights(model)
    input_ids = torch.tensor([[1]])
    model(input_ids)


@torch.inference_mode()
@pytest.mark.parametrize("n_head", (1, 2, 3, 6, 12))
@pytest.mark.parametrize(
    "enable_lora",
    [
        (False, False, True),
        (False, True, False),
        (False, True, True),
        (True, False, False),
        (True, False, True),
        (True, True, False),
        (True, True, True),
    ],
)
def test_lora_qkv_linear_compare_conv1d(n_head, enable_lora):
    from torch.nn import functional as F

    from lit_gpt.lora import LoRAQKVLinear

    C = 12
    layer = LoRAQKVLinear(C, 3 * C, n_head=n_head, n_query_groups=n_head, r=2, enable_lora=enable_lora)
    x = torch.randn((1, 1, C))
    a = F.linear(x, layer.lora_A).transpose(-2, -1)  # after_A
    b = layer.lora_B.data.unsqueeze(-1)

    # original PyTorch conv1d function output
    conv1d_pytorch = F.conv1d(a, b, groups=sum(layer.enable_lora))

    # custom conv1d
    conv1d_custom = layer.conv1d(a, b)

    # custom conv1d forced to split, apply and concat tensors
    layer.n_head = layer.n_query_groups + 1
    conv1d_custom_forced = layer.conv1d(a, b)

    assert torch.allclose(conv1d_pytorch, conv1d_custom)
    assert torch.allclose(conv1d_pytorch, conv1d_custom_forced)


@pytest.mark.parametrize(("rank", "expected_merged"), ((0, False), (1, True)))
def test_lora_linear_weights_merged_status(rank, expected_merged):
    from lit_gpt.lora import LoRALinear

    layer = LoRALinear(10, 10, r=rank)
    assert not layer.merged
    layer.merge()
    assert layer.merged == expected_merged


@pytest.mark.parametrize(
    ("rank", "enable_lora", "expected_merged"),
    ((0, True, False), (1, True, True), (0, False, False), (1, False, False)),
)
def test_lora_qkv_linear_weights_merged_status(rank, enable_lora, expected_merged):
    from lit_gpt.lora import LoRAQKVLinear

    layer = LoRAQKVLinear(10, 3 * 10, n_head=2, n_query_groups=2, r=rank, enable_lora=enable_lora)
    assert not layer.merged
    layer.merge()
    assert layer.merged == expected_merged


@pytest.mark.skipif(not torch.cuda.is_available(), reason="8bit requires CUDA")
# platform dependent cuda issue: libbitsandbytes_cpu.so: undefined symbol: cquantize_blockwise_fp16_nf4
@pytest.mark.xfail(raises=AttributeError, strict=False)
def test_lora_merge_with_quantize():
    import quantize.bnb as bnb

    if not bnb._BITSANDBYTES_AVAILABLE:
        pytest.skip("BNB not available")

    from lit_gpt.lora import GPT, Config, mark_only_lora_as_trainable, merge_lora_weights
    from lit_gpt.utils import get_default_supported_precision, quantization

    config = Config(
        n_layer=1,
        n_head=2,
        n_embd=8,
        block_size=8,
        vocab_size=8,
        r=8,
        alpha=8,
        dropout=0.1,
        to_query=True,
        to_value=True,
        to_projection=True,
    )
    fabric = Fabric(devices=1, precision=get_default_supported_precision(training=True))
    with fabric.init_module(empty_init=False), quantization("bnb.nf4"):
        model = GPT(config)
        model.apply(model._init_weights)

    mark_only_lora_as_trainable(model)

    from bitsandbytes.optim import PagedAdamW

    optimizer = PagedAdamW(model.parameters(), lr=1.0)
    model, optimizer = fabric.setup(model, optimizer)

    model.train()

    attn_proj = model.transformer.h[0].attn.proj
    initial_weight = attn_proj.linear.weight.clone()

    # perform an update to the LoRA weights
    y = model(torch.randint(0, 8, size=(2, 4), dtype=torch.int64, device=fabric.device))
    loss = y.sum()
    fabric.backward(loss)
    optimizer.step()
    optimizer.zero_grad()
    # the weight remains unchanged (only lora A and B change)
    assert torch.equal(attn_proj.linear.weight, initial_weight)

    # calling merge() multiple times in a row should not merge multiple times
    merge_lora_weights(model)
    assert attn_proj.merged
    weight_after = attn_proj.linear.weight.clone()
    merge_lora_weights(model)
    merge_lora_weights(model)
    assert torch.equal(attn_proj.linear.weight, weight_after)

    # check that `W_after = W_initial + (A x B)`
    delta_w = (attn_proj.lora_B @ attn_proj.lora_A) * attn_proj.scaling
    torch.testing.assert_close(weight_after, initial_weight + delta_w)


@pytest.mark.parametrize(
    ("mode", "expected"),
    (
        ("bnb.nf4", "Linear4bit"),
        ("bnb.nf4-dq", "Linear4bit"),
        ("bnb.fp4", "Linear4bit"),
        ("bnb.fp4-dq", "Linear4bit"),
        pytest.param(
            "bnb.int8",
            "Linear8bitLt",
            marks=[
                pytest.mark.skipif(not torch.cuda.is_available(), reason="8bit requires CUDA"),
                # platform dependent cuda issue: libbitsandbytes_cpu.so: undefined symbol: cget_col_row_stats
                pytest.mark.xfail(raises=AttributeError, strict=False),
            ],
        ),
    ),
)
def test_bnb_replacement(mode, expected):
    import quantize.bnb as bnb

    if not bnb._BITSANDBYTES_AVAILABLE:
        pytest.skip("BNB not available")

    from lit_gpt.lora import LoRALinear, LoRAQKVLinear
    from lit_gpt.utils import quantization

    with quantization(mode):
        linear = LoRALinear(1, 1)
        qkv = LoRAQKVLinear(1, 1, 1, 1)

    import bitsandbytes

    expected = getattr(bitsandbytes.modules, expected)
    assert isinstance(linear.linear, expected)
    assert isinstance(qkv.linear, expected)


def test_lora_gpt_init_weights():
    from lit_gpt.lora import GPT, Config

    config = Config(n_layer=1, n_head=6, n_embd=12, block_size=1, vocab_size=1, r=2, alpha=8, to_head=True)
    model = GPT(config)
    param = model.lm_head.lora_B.data

    assert (param == 0).all()
    torch.nn.init.constant_(param, 1.23)
    assert (param != 0).any()
    model.apply(model._init_weights)
    assert (param == 0).all()


def test_base_model_can_be_lora_loaded():
    from lit_gpt.lora import GPT as LoRAGPT
    from lit_gpt.lora import lora_filter
    from lit_gpt.model import GPT as BaseGPT

    base_model = BaseGPT.from_name("pythia-70m", bias=True, n_layer=2)
    base_model_state_dict = base_model.state_dict()
    lora_model = LoRAGPT.from_name(
        "pythia-70m",
        bias=True,
        n_layer=2,
        r=1,
        to_query=True,
        to_key=True,
        to_value=True,
        to_projection=True,
        to_mlp=True,
        to_head=True,
    )
    keys = lora_model.load_state_dict(base_model_state_dict, strict=False)
    assert not keys.unexpected_keys
    for k in keys.missing_keys:
        assert lora_filter(k, None)


@pytest.mark.skipif(sys.platform in ("win32", "darwin"), reason="torch.compile not supported on this platform")
@torch.inference_mode()
def test_lora_compile():
    from lit_gpt.lora import GPT

    model = GPT.from_name(
        "pythia-70m",
        n_layer=3,
        r=8,
        alpha=8,
        dropout=0.1,
        to_query=True,
        to_key=True,
        to_value=True,
        to_projection=True,
        to_mlp=True,
        to_head=True,
    )
    x = torch.randint(model.config.vocab_size, size=(2, model.config.block_size), dtype=torch.int64)

    from torch._dynamo.backends import debugging

    explanation = torch._dynamo.explain(model, x)
    assert isinstance(explanation, debugging.ExplainOutput)
    assert explanation.graph_count == 1
    assert explanation.graph_break_count == 0

    model = GPT(model.config)
    model.set_kv_cache(2)
    input_pos = torch.arange(model.config.block_size)
    explanation = torch._dynamo.explain(model, x, input_pos)
    assert isinstance(explanation, debugging.ExplainOutput)
    assert explanation.graph_count == 1
    assert explanation.graph_break_count == 0<|MERGE_RESOLUTION|>--- conflicted
+++ resolved
@@ -160,10 +160,7 @@
 
     model_config = dict(block_size=128, n_layer=2, n_embd=8, n_head=4, padded_vocab_size=8)
     monkeypatch.setitem(name_to_config, "tmp", model_config)
-<<<<<<< HEAD
-=======
     monkeypatch.setattr(module, "load_checkpoint", Mock())
->>>>>>> 6d80c1a7
 
     tokenizer_mock = Mock()
     tokenizer_mock.return_value = tokenizer_mock
