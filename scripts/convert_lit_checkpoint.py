--- conflicted
+++ resolved
@@ -100,101 +100,8 @@
         state_dict[to_name] = param
 
 
-<<<<<<< HEAD
-def copy_weights_llama(
-    config: Config,
-    state_dict: Dict[str, torch.Tensor],
-    lit_weights: Dict[str, Union[torch.Tensor, NotYetLoadedTensor]],
-    saver: Optional[incremental_save] = None,
-):
-    weight_map = {
-        "transformer.wte.weight": "model.embed_tokens.weight",
-        "transformer.h.{}.norm_1.weight": "model.layers.{}.input_layernorm.weight",
-        "transformer.h.{}.attn.proj.weight": "model.layers.{}.self_attn.o_proj.weight",
-        "transformer.h.{}.norm_2.weight": "model.layers.{}.post_attention_layernorm.weight",
-        "transformer.h.{}.mlp.fc_1.weight": "model.layers.{}.mlp.gate_proj.weight",
-        "transformer.h.{}.mlp.fc_2.weight": "model.layers.{}.mlp.up_proj.weight",
-        "transformer.h.{}.mlp.proj.weight": "model.layers.{}.mlp.down_proj.weight",
-        "transformer.ln_f.weight": "model.norm.weight",
-        "lm_head.weight": "lm_head.weight",
-    }
-
-    for name, param in lit_weights.items():
-        if name.endswith(".attn.attn.weight"):
-            from_name, number = layer_template(name, 2)
-            q = "model.layers.{}.self_attn.q_proj.weight".format(number)
-            k = "model.layers.{}.self_attn.k_proj.weight".format(number)
-            v = "model.layers.{}.self_attn.v_proj.weight".format(number)
-            qkv = load_param(param)
-            qp, kp, vp = tensor_split(qkv, config, "llama")
-            for to_name, to_param in zip((q, k, v), (qp, kp, vp)):
-                if saver is not None:
-                    param = saver.store_early(to_param)
-                state_dict[to_name] = to_param
-        elif "transformer.h" in name:
-            from_name, number = layer_template(name, 2)
-            to_name = weight_map[from_name]
-            if to_name is None:
-                continue
-            to_name = to_name.format(number)
-            param = load_param(param)
-            if saver is not None:
-                param = saver.store_early(param)
-            state_dict[to_name] = param
-
-        else:
-            to_name = weight_map[name]
-            param = load_param(param)
-            if saver is not None:
-                param = saver.store_early(param)
-            state_dict[to_name] = param
-
-
-def tensor_split(param: Union[torch.Tensor, NotYetLoadedTensor], config: Config, model_name: str) -> torch.Tensor:
-    def kstart(start, blen, klen) -> int:
-        """returns start index of keys in batch"""
-        return start + (blen - (klen * 2))
-
-    def vstart(start, blen, klen) -> int:
-        """returns start index of values in batch"""
-        return start + blen - klen
-
-    def vend(start, blen) -> int:
-        """returns last index of values in batch"""
-        return start + blen
-
-    # num observations
-    nobs = param.shape[0]
-    # batch length
-    blen = nobs // config.n_query_groups
-    # key length in batch
-    klen = config.head_size
-    # value length in batch
-    vlen = config.head_size
-    # the starting index of each new batch
-    starts = range(0, nobs, blen)
-    # the indices to splice on
-    splices = [(s, kstart(s, blen, klen), vstart(s, blen, vlen), vend(s, blen)) for s in starts]
-
-    qc = ()
-    kc = ()
-    vc = ()
-
-    for splice in splices:
-        qs, ks, vs, ve = splice
-        qc += (param[qs:ks, :],)
-        kc += (param[ks:vs, :],)
-        vc += (param[vs:ve, :],)
-
-    q = torch.cat(qc)
-    k = torch.cat(kc)
-    v = torch.cat(vc)
-
-    return q, k, v
-=======
 def maybe_unwrap_state_dict(lit_weights: Dict[str, torch.Tensor]) -> Dict[str, torch.Tensor]:
     return lit_weights.get("model", lit_weights)
->>>>>>> 62379702
 
 
 @torch.inference_mode()
