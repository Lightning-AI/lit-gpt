# torch>=2.1.0dev
lightning @ git+https://github.com/Lightning-AI/lightning@master
jsonargparse[signatures]  # CLI
<<<<<<< HEAD
bitsandbytes>=0.41.1  # quantize/bnb.py
scipy  # TODO: remove when https://github.com/TimDettmers/bitsandbytes/pull/525 is released
datasets  # quantize/gptq.py
zstandard  # prepare_redpajama.py
=======

# other optional dependencies are
# sentencepiece  # pythia, falcon, redpajama
# tokenizers  #  llama-based models
# bitsandbytes>=0.41.1  # quantize/bnb.py
# scipy  # TODO: remove when https://github.com/TimDettmers/bitsandbytes/pull/525 is released
# datasets  # quantize/gptq.py
# zstandard  # scripts/prepare_redpajama.py
# git+https://github.com/EleutherAI/lm-evaluation-harness.git@master  # eval
>>>>>>> 246c7510
<|MERGE_RESOLUTION|>--- conflicted
+++ resolved
@@ -1,12 +1,6 @@
 # torch>=2.1.0dev
 lightning @ git+https://github.com/Lightning-AI/lightning@master
 jsonargparse[signatures]  # CLI
-<<<<<<< HEAD
-bitsandbytes>=0.41.1  # quantize/bnb.py
-scipy  # TODO: remove when https://github.com/TimDettmers/bitsandbytes/pull/525 is released
-datasets  # quantize/gptq.py
-zstandard  # prepare_redpajama.py
-=======
 
 # other optional dependencies are
 # sentencepiece  # pythia, falcon, redpajama
@@ -15,5 +9,4 @@
 # scipy  # TODO: remove when https://github.com/TimDettmers/bitsandbytes/pull/525 is released
 # datasets  # quantize/gptq.py
 # zstandard  # scripts/prepare_redpajama.py
-# git+https://github.com/EleutherAI/lm-evaluation-harness.git@master  # eval
->>>>>>> 246c7510
+# git+https://github.com/EleutherAI/lm-evaluation-harness.git@master  # eval