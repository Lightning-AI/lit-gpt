# Copyright Lightning AI. Licensed under the Apache License 2.0, see LICENSE file.

import sys
import time
from pathlib import Path
from typing import Iterator, List, Literal, Optional, Tuple

import lightning as L
import torch
from lightning.fabric.plugins import BitsandbytesPrecision

# support running without installing as a package
wd = Path(__file__).parent.parent.resolve()
sys.path.append(str(wd))

from generate.base import next_token
from lit_gpt import GPT, Config, PromptStyle, Tokenizer
from lit_gpt.utils import CLI, check_valid_checkpoint_dir, get_default_supported_precision, load_checkpoint


@torch.inference_mode()
def generate(
    model: GPT,
    prompt: torch.Tensor,
    max_returned_tokens: int,
    *,
    temperature: float = 1.0,
    top_k: Optional[int] = None,
    stop_tokens: Tuple[List[int], ...] = (),
) -> Iterator[torch.Tensor]:
    """Takes a conditioning sequence (prompt) as input and continues to generate as many tokens as possible.

    Args:
        model: The model to use.
        prompt: Tensor of shape (T) with indices of the prompt sequence.
        max_returned_tokens: The maximum number of tokens to return (given plus generated).
        temperature: Scales the predicted logits by 1 / temperature
        top_k: If specified, only sample among the tokens with the k highest probabilities
        stop_tokens: If specified, stop generating any more token once one of this list is generated.
    """
    T = prompt.size(0)
    assert max_returned_tokens > T
    if model.max_seq_length < max_returned_tokens - 1:
        # rolling the kv cache based on the `input_pos` value would be necessary. However, doing so would introduce a
        # data dependency on the `input_pos` tensor and impact model compilation. Since this setting is uncommon, we do
        # not support it to avoid negatively impacting the overall speed
        raise NotImplementedError(f"max_seq_length {model.max_seq_length} needs to be >= {max_returned_tokens - 1}")

    device = prompt.device
    buffer_length = max((len(tokens) for tokens in stop_tokens), default=1)
    yield_i = 0
    input_pos = torch.arange(0, T, device=device)
    tokens = []
    token = prompt
    for t in range(1, max_returned_tokens - T + 1):
        token = next_token(model, input_pos, token.view(1, -1), temperature=temperature, top_k=top_k)
        tokens.append(token)
        # check the stop condition
        if any((l := len(st)) <= len(tokens) and all(a == b for a, b in zip(tokens[-l:], st)) for st in stop_tokens):
            return
        # if the buffer is full
        if t - yield_i >= buffer_length:
            # we know this idx is not part of stop tokens, safe to yield
            yield from tokens[yield_i:t]
            yield_i = t
        input_pos = input_pos[-1:].add_(1)


def decode(fabric: L.Fabric, tokenizer: Tokenizer, token_stream: Iterator[torch.Tensor]) -> int:
    tokens_generated = 0
    if tokenizer.backend == "huggingface":
        try:
            for token in token_stream:
                fabric.print(tokenizer.decode(token), end="", flush=True)
                tokens_generated += 1
        except KeyboardInterrupt:
            # support stopping generation
            return tokens_generated
    elif tokenizer.backend == "sentencepiece":
        # sentencepiece does not support decoding token-by-token because it adds spaces based on the surrounding tokens
        # meaning that we need to decode everything each time
        so_far = torch.tensor([], dtype=torch.long, device=fabric.device)
        decoded_so_far = ""
        try:
            for token in token_stream:
                so_far = so_far.to(device=token.device)
                so_far = torch.cat((so_far, token.view(-1)))
                decoded_new = tokenizer.decode(so_far)
                fabric.print(decoded_new[len(decoded_so_far) :], end="", flush=True)
                decoded_so_far = decoded_new
                tokens_generated += 1
        except KeyboardInterrupt:
            # support stopping generation
            return tokens_generated
    else:
        raise NotImplementedError(tokenizer.backend)
    return tokens_generated


@torch.inference_mode()
def main(
    *,
    top_k: Optional[int] = 200,
    temperature: float = 0.8,
    checkpoint_dir: Path = Path("checkpoints/stabilityai/stablelm-tuned-alpha-3b"),
    quantize: Optional[Literal["bnb.nf4", "bnb.nf4-dq", "bnb.fp4", "bnb.fp4-dq", "bnb.int8"]] = None,
    precision: Optional[str] = None,
    compile: bool = False,
) -> None:
    """Starts a conversation with a tuned GPT model.

    Args:
        top_k: The number of top most probable tokens to consider in the sampling process.
        temperature: A value controlling the randomness of the sampling process. Higher values result in more random
            samples.
        checkpoint_dir: The checkpoint directory to load.
        quantize: Whether to quantize the model and using which method:
            - bnb.nf4, bnb.nf4-dq, bnb.fp4, bnb.fp4-dq: 4-bit quantization from bitsandbytes
            - bnb.int8: 8-bit quantization from bitsandbytes
            for more details, see https://github.com/Lightning-AI/lit-gpt/blob/main/tutorials/quantize.md
        precision: Indicates the Fabric precision setting to use.
        compile: Whether to use compilation to speed up token generation. Will increase startup time.
    """
    precision = precision or get_default_supported_precision(training=False)

    plugins = None
    if quantize is not None and quantize.startswith("bnb."):
        if "mixed" in precision:
            raise ValueError("Quantization and mixed precision is not supported.")
        dtype = {"16-true": torch.float16, "bf16-true": torch.bfloat16, "32-true": torch.float32}[precision]
        plugins = BitsandbytesPrecision(quantize[4:], dtype)
        precision = None

    fabric = L.Fabric(devices=1, precision=precision, plugins=plugins)

    check_valid_checkpoint_dir(checkpoint_dir)

    config = Config.from_json(checkpoint_dir / "lit_config.json")

    checkpoint_path = checkpoint_dir / "lit_model.pth"

    fabric.print(f"Loading model {str(checkpoint_path)!r} with {config.__dict__}", file=sys.stderr)
    with fabric.init_module(empty_init=True):
        model = GPT(config)
        # enable the kv cache
        model.set_kv_cache(batch_size=1)
    load_checkpoint(fabric, model, checkpoint_path)
    model.eval()

    if compile:
        torch._dynamo.config.automatic_dynamic_shapes = True
        torch._inductor.config.triton.unique_kernel_names = True
        torch._inductor.config.coordinate_descent_tuning = True
        global next_token
        next_token = torch.compile(next_token, mode="reduce-overhead", dynamic=True)

    model = fabric.setup_module(model)

    tokenizer = Tokenizer(checkpoint_dir)
    prompt_style = PromptStyle.from_config(config)
    stop_tokens = prompt_style.stop_tokens(tokenizer)

    L.seed_everything(1234)
    while True:
        try:
            prompt = input(">> Prompt: ")
        except KeyboardInterrupt:
            break
        if not prompt:
            break
        prompt = prompt_style.apply(prompt=prompt)
        encoded_prompt = tokenizer.encode(prompt, device=fabric.device)
        y = generate(
            model, encoded_prompt, model.max_seq_length, temperature=temperature, top_k=top_k, stop_tokens=stop_tokens
        )
        fabric.print(">> Reply: ", end="")
        t0 = time.perf_counter()
        tokens_generated = decode(fabric, tokenizer, y)
        t = time.perf_counter() - t0
        for block in model.transformer.h:
            block.attn.kv_cache.reset_parameters()
        fabric.print(
            f"\nTime for inference: {t:.02f} sec total, {tokens_generated / t:.02f} tokens/sec,"
            f" {tokens_generated} tokens",
            file=sys.stderr,
        )
        fabric.print()


<<<<<<< HEAD
=======
def prompt_config(checkpoint_dir: Path, tokenizer: Tokenizer) -> Tuple[str, Tuple[List[int], ...]]:
    checkpoint_name = str(checkpoint_dir)

    if re.search(r"stabilityai.*tuned-alpha", checkpoint_name):
        system_prompt = (
            "<|SYSTEM|># StableLM Tuned (Alpha version)\n- StableLM is a helpful and harmless open-source AI language"
            " model developed by StabilityAI.\n- StableLM is excited to be able to help the user, but will refuse to do"
            " anything that could be considered harmful to the user.\n- StableLM is more than just an information"
            " source, StableLM is also able to write poetry, short stories, and make jokes.\n- StableLM will refuse to"
            " participate in anything that could harm a human.<|USER|>{prompt}<|ASSISTANT|>"
        )
        stop_tokens = (
            [tokenizer.eos_id],
            [tokenizer.token_to_id("<|SYSTEM|>")],
            [tokenizer.token_to_id("<|ASSISTANT|>")],
            [tokenizer.token_to_id("<|USER|>")],
        )
        return system_prompt, stop_tokens

    if re.search(r"stabilityai/stablelm-zephyr-3b", checkpoint_name):
        system_prompt = "<|user|>\n{prompt}<|endoftext|>\n<|assistant|>\n"
        stop_tokens = ([tokenizer.eos_id],)
        return system_prompt, stop_tokens

    if re.search("stablecode-instruct", checkpoint_name):
        system_prompt = "###Instruction\n{prompt}###Response\n"
        stop_tokens = ([tokenizer.eos_id],)
        return system_prompt, stop_tokens

    if re.search(r"togethercomputer.*Chat", checkpoint_name):
        system_prompt = "<human>: {prompt}\n<bot>:"
        lt, gt = tokenizer.token_to_id("<"), tokenizer.token_to_id(">:")
        stop_tokens = (
            [tokenizer.eos_id],
            # annoyingly, there's no single stop token for these
            [lt, tokenizer.token_to_id("human"), gt],
            [lt, tokenizer.token_to_id("bot"), gt],
        )
        return system_prompt, stop_tokens

    if re.search(r"togethercomputer.*Instruct", checkpoint_name):
        system_prompt = "Q: {prompt}\nA:"
        colon = tokenizer.token_to_id(":")
        stop_tokens = (
            [tokenizer.eos_id],
            # annoyingly, there's no single stop token for these
            [tokenizer.token_to_id("Q"), colon],
            [tokenizer.token_to_id("Question")],
            [tokenizer.token_to_id("A"), colon],
            [tokenizer.token_to_id("Label"), colon],
            [187, 187],  # '\n', '\n'
            [535],  # '\n\n'
            [2756],  # '\n\n\n'
        )
        return system_prompt, stop_tokens

    if re.search(r"falcon.*-instruct", checkpoint_name):
        # First line could be modified. AFAIK Falcon doesn't impose a specific system prompt
        # The instruction to not prefix its replies doesn't work always, but better than nothing
        system_prompt = "Do not prefix your replies with 'Bot: '\nUser: {prompt}\n"
        # I've also tried just "{prompt}\n" but the model seems to ramble more often
        stop_tokens = (
            [tokenizer.eos_id],
            # the model rarely emits the eos token and instead outputs newlines, but we cannot use them
            # to stop or else things like code generation wouldn't work
            [tokenizer.token_to_id("User"), tokenizer.token_to_id(":")],
            [193, tokenizer.token_to_id("User")],  # 193: '\n'
        )
        return system_prompt, stop_tokens

    if re.search(r"vicuna|longchat", checkpoint_name):
        # https://github.com/lm-sys/FastChat/blob/main/docs/vicuna_weights_version.md#prompt-template
        system_prompt = (
            "A chat between a curious user and an artificial intelligence assistant. The assistant gives helpful, "
            "detailed, and polite answers to the user's questions. USER: {prompt} ASSISTANT:"
        )
        stop_tokens = ([tokenizer.eos_id],)
        return system_prompt, stop_tokens

    if re.search("Llama-2-7b-chat-hf-function-calling-v2", checkpoint_name):
        # Has to be before the llama config
        b_func, e_func = "<FUNCTIONS>", "</FUNCTIONS>\n\n"
        b_inst, e_inst = "[INST]", "[/INST]"
        b_sys, e_sys = "<<SYS>>\n", "\n<</SYS>>\n\n"
        # This is an example for how to format functions for the model
        function_metadata = {
            "function": "search_bing",
            "description": (
                "Search the web for content on Bing. This allows users to search online/the internet/the web for"
                " content."
            ),
            "arguments": [{"name": "query", "type": "string", "description": "The search query string"}],
        }

        system_prompt = (
            "You are a helpful, respectful and honest assistant. Always answer as helpfully as"
            "possible. Your only response should be JSON formatted functions"
        )
        # replace the curly braces with double curly braces to escape them
        function_list = dumps(function_metadata).replace("{", "{{").replace("}", "}}")
        system_prompt = f"{b_func}{function_list.strip()}{e_func}{b_inst}{b_sys}{system_prompt.strip()}{e_sys}{'{prompt}'}{e_inst}\n\n"
        stop_tokens = ([tokenizer.eos_id],)
        return system_prompt, stop_tokens

    if re.search("Llama-2.*-chat", checkpoint_name):
        b_inst, e_inst = "[INST]", "[/INST]"
        b_sys, e_sys = "<<SYS>>\n", "\n<</SYS>>\n\n"
        system_prompt = (
            f"{b_inst} {b_sys}You are a helpful, respectful and honest assistant. Always answer as helpfully as"
            " possible, while being safe.  Your answers should not include any harmful, unethical, racist, sexist,"
            " toxic, dangerous, or illegal content. Please ensure that your responses are socially unbiased and"
            " positive in nature.\n\nIf a question does not make any sense, or is not factually coherent, explain why"
            " instead of answering something not correct. If you don't know the answer to a question, please don't"
            f" share false information.{e_sys} {{prompt}} {e_inst} "
        )
        stop_tokens = ([tokenizer.eos_id],)
        return system_prompt, stop_tokens

    if re.search("FreeWilly2", checkpoint_name):
        system_prompt = (
            "### System:\nThis is a system prompt, please behave and help the user.\n\n"
            "### User:\n"
            "{prompt}\n\n"
            "### Assistant:\n"
        )
        stop_tokens = ([tokenizer.eos_id],)
        return system_prompt, stop_tokens

    if re.search("Platypus", checkpoint_name):
        system_prompt = "### Instruction:\n\n{prompt}\n\n### Response:\n"
        # this checkpoint doesn't emit the eos token very consistently
        stop_tokens = ([tokenizer.eos_id],)
        return system_prompt, stop_tokens

    if re.search("NousResearch", checkpoint_name):
        system_prompt = "### Instruction:\n{prompt}\n\n### Response:\n"
        stop_tokens = ([tokenizer.eos_id],)
        return system_prompt, stop_tokens

    if re.search("CodeLlama|Mistral.*Instruct", checkpoint_name):
        # for CodeLLama, we don't set a default system prompt, but it is supported:
        # https://huggingface.co/blog/codellama#conversational-instructions
        # Mistral does not: https://huggingface.co/mistralai/Mistral-7B-Instruct-v0.1#instruction-format
        b_inst, e_inst = "<s>[INST]", "[/INST]"
        system_prompt = f"{b_inst} {{prompt}} {e_inst}"
        stop_tokens = ([tokenizer.eos_id],)
        return system_prompt, stop_tokens

    if re.search("phi-1", checkpoint_name):
        system_prompt = "{prompt}\n\nAnswer:"

        stop_tokens = (
            [tokenizer.eos_id],
            [tokenizer.token_to_id("Answer"), tokenizer.token_to_id(":")],
            [198, tokenizer.token_to_id("Answer"), tokenizer.token_to_id(":")],
            # the model rarely emits the eos token and instead outputs newlines, but we cannot use them
            # to stop or else things like code generation wouldn't work
            # [198, 198],  # '\n', '\n'
        )
        return system_prompt, stop_tokens

    if re.search("phi-2", checkpoint_name):
        system_prompt = "Instruct:{prompt}\nOutput:"
        stop_tokens = ([tokenizer.eos_id],)
        return system_prompt, stop_tokens

    if re.search(r"TinyLlama.*Chat", checkpoint_name):
        system_prompt = (
            "<|system|>\n"
            "You are a friendly chatbot who always gives helpful, detailed, and polite answers.</s>\n"
            "<|user|>\n"
            "{prompt}</s>\n"
            "<|assistant|>\n"
        )
        stop_tokens = ([tokenizer.eos_id],)
        return system_prompt, stop_tokens

    if re.search(r"gemma.*-it", checkpoint_name):
        system_prompt = "<start_of_turn>user\n{prompt}<end_of_turn>\n<start_of_turn>model\n"
        stop_tokens = ([tokenizer.eos_id],)
        return system_prompt, stop_tokens

    # default format
    return "{prompt}", ([tokenizer.eos_id],)


>>>>>>> 16117bcc
if __name__ == "__main__":
    torch.set_float32_matmul_precision("high")

    CLI(main)<|MERGE_RESOLUTION|>--- conflicted
+++ resolved
@@ -187,8 +187,6 @@
         fabric.print()
 
 
-<<<<<<< HEAD
-=======
 def prompt_config(checkpoint_dir: Path, tokenizer: Tokenizer) -> Tuple[str, Tuple[List[int], ...]]:
     checkpoint_name = str(checkpoint_dir)
 
@@ -375,7 +373,6 @@
     return "{prompt}", ([tokenizer.eos_id],)
 
 
->>>>>>> 16117bcc
 if __name__ == "__main__":
     torch.set_float32_matmul_precision("high")
 
