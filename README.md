--- conflicted
+++ resolved
@@ -40,11 +40,7 @@
 | StabilityAI [StableLM](tutorials/download_stablelm.md)                         | [Stability AI 2023](https://github.com/Stability-AI/StableLM)                                    |
 | Platypus                                                                       | [Lee, Hunter, and Ruiz 2023](https://arxiv.org/abs/2308.07317)                                   |
 | NousResearch Nous-Hermes                                                       | [Org page](https://huggingface.co/NousResearch)                                                  |
-<<<<<<< HEAD
-| Meta AI Code Llama                                                                     | [Rozière et al. 2023](https://arxiv.org/abs/2308.12950)                                          |
-
-=======
->>>>>>> 45312913
+| Meta AI Code Llama                                                             | [Rozière et al. 2023](https://arxiv.org/abs/2308.12950)                                          |
 
 This implementation extends on [Lit-LLaMA](https://github.com/lightning-AI/lit-llama) and [nanoGPT](https://github.com/karpathy/nanoGPT), and it's **powered by [Lightning Fabric](https://lightning.ai/docs/fabric/stable/) ⚡**.
 
